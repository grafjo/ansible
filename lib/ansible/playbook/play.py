--- conflicted
+++ resolved
@@ -34,11 +34,7 @@
        'handlers', 'remote_user', 'remote_port', 'included_roles', 'accelerate',
        'accelerate_port', 'accelerate_ipv6', 'sudo', 'sudo_user', 'transport', 'playbook',
        'tags', 'gather_facts', 'serial', '_ds', '_handlers', '_tasks',
-<<<<<<< HEAD
-       'basedir', 'any_errors_fatal', 'roles', 'max_fail_pct', 'su', 'su_user'
-=======
-       'basedir', 'any_errors_fatal', 'roles', 'max_fail_pct', '_play_hosts'
->>>>>>> 6013f073
+       'basedir', 'any_errors_fatal', 'roles', 'max_fail_pct', '_play_hosts', 'su', 'su_user'
     ]
 
     # to catch typos and so forth -- these are userland names
